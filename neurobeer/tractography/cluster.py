--- conflicted
+++ resolved
@@ -47,25 +47,12 @@
         if dirpath is None:
             dirpath = os.getcwd()
 
-<<<<<<< HEAD
         if fiberData.no_of_fibers == 0:
-=======
-        matpath = dirpath + '/matrices'
-        if not os.path.exists(matpath):
-            os.makedirs(matpath)
-
-        noFibers = fiberData.no_of_fibers
-        if noFibers == 0:
->>>>>>> 73d24c90
             print("\nERROR: Input data has 0 fibers!")
             raise ValueError
         elif verbose == 1:
             print("\nStarting clustering...")
-<<<<<<< HEAD
             print("No. of fibers:", fiberData.no_of_fibers)
-=======
-            print("No. of fibers:", noFibers)
->>>>>>> 73d24c90
             print("No. of clusters:", k_clusters)
 
         # 1. Compute similarty matrix
@@ -99,11 +86,7 @@
         # eigenvalues
         # Skips first eigenvector, no information obtained
         if k_clusters > eigvec.shape[0]:
-<<<<<<< HEAD
             print('\nNumber of clusters greater than number of eigenvectors.')
-=======
-            print('\nNumber of user selected clusters greater than number of eigenvectors.')
->>>>>>> 73d24c90
             print('Clustering with maximum number of available eigenvectors.')
             emvec = eigvec[:, 1:eigvec.shape[0]]
         elif k_clusters == eigvec.shape[0]:
@@ -192,48 +175,21 @@
 
         k_clusters = len(priorCentroids)
 
-<<<<<<< HEAD
         if fiberData.no_of_fibers == 0 or int(priorData.no_of_fibers) == 0:
-=======
-        noFibers = fiberData.no_of_fibers
-        nopriorFibers = int(priorData.no_of_fibers)
-        if noFibers == 0 or nopriorFibers == 0:
->>>>>>> 73d24c90
             print("\nERROR: Input data(s) has 0 fibers!")
             raise ValueError
         elif verbose == 1:
             print("\nStarting clustering...")
-<<<<<<< HEAD
             print("No. of fibers:", fiberData.no_of_fibers)
-=======
-            print("No. of fibers:", noFibers)
->>>>>>> 73d24c90
             print("No. of clusters:", k_clusters)
 
         # 1. Compute similarty matrix
         W = _priorWeightedSimilarity(fiberData, priorData, scalarTypeList,
                                      scalarWeightList, sigma)
 
-<<<<<<< HEAD
         # 2. Identify corresponding cluster indices from similarity
         simIdx = np.argmax(W, axis=1)
         clusterIdx = priorLabels[simIdx]
-=======
-        # 4. Compute information for clustering using "N" number of smallest eigenvalues
-        # Skips first eigenvector, no information obtained
-        if k_clusters > nEigvec.shape[0]:
-            print('Number of user selected clusters greater than number of eigenvectors.')
-            print('Clustering with maximum number of available eigenvectors.')
-            emvec = nEigvec[:, 1:nEigvec.shape[0]]
-        elif k_clusters == eigvec.shape[0]:
-            emvec = nEigvec[:, 1:k_clusters]
-        else:
-            emvec = nEigvec[:, 1:k_clusters + 1]
-        emvec = emvec.real
-
-        # 5. Find clusters using K-means clustering
-        clusterIdx, dist = scipy.cluster.vq.vq(emvec, priorCentroids)
->>>>>>> 73d24c90
         fiberData.addClusterInfo(clusterIdx, priorCentroids)
 
         if k_clusters <= 1:
@@ -252,7 +208,7 @@
         outputPolydata = _format_outputVTK(outputData, clusterIdx, colour,
                                            priorCentroids)
 
-        # 9. Also add measurements from those used to cluster
+        # 3. Also add measurements from those used to cluster
         for i in range(len(scalarTypeList)):
             outputPolydata = addScalarToVTK(outputPolydata, fiberData,
                                             scalarTypeList[i])
@@ -618,22 +574,11 @@
         print("\nPlease also specify measurement(s) type. Exiting...")
         exit()
 
-<<<<<<< HEAD
     elif ((((scalarWeightList == [])) and ((scalarTypeList == []))) or
     (scalarWeightList[0] == 1)):
         print("\nCalculating similarity based on geometry.")
         wSimilarity = _pairwiseSimilarity_matrix(fiberTree, sigma)
         print("\nFinished calculating similarity")
-=======
-    elif (((scalarWeightList == [])) and ((scalarTypeList == []))) or (scalarWeightList[0] == 1):
-        print("\nCalculating similarity based on geometry.")
-        wSimilarity = _pairwiseSimilarity_matrix(fiberTree, sigma, pts_per_fiber, no_of_jobs)
-
-        if dirpath is None:
-            dirpath = os.getcwd()
-
-        misc.saveMatrix(dirpath, wSimilarity, 'Geometry')
->>>>>>> 73d24c90
 
     else:   # Calculate weighted similarity
         if np.sum(scalarWeightList) != 1.0:
@@ -681,25 +626,11 @@
         print("\nPlease also specify measurement(s) type. Exiting...")
         exit()
 
-<<<<<<< HEAD
     elif (((scalarWeightList == []) and (scalarTypeList == [])) or
     (scalarWeightList[0] == 1)):
         print("\nCalculating similarity based on geometry.")
         wSimilarity = _priorSimilarity_matrix(fiberTree, priorTree, sigma)
         print("\nFinished calculating similarity)")
-=======
-    elif ((scalarWeightList == []) and (scalarTypeList == [])) or (scalarWeightList[0] == 1):
-        print("\nCalculating similarity based on geometry.")
-        wSimilarity = _priorSimilarity_matrix(fiberTree, priorTree, sigma, pts_per_fiber, no_of_jobs)
-
-        if dirpath is None:
-            dirpath = os.getcwd()
-        else:
-            if not os.path.exists(dirpath):
-                os.makedirs(dirpath)
-
-        misc.saveMatrix(dirpath, wSimilarity, 'Geometry')
->>>>>>> 73d24c90
 
     else:   # Calculate weighted similarity
 
