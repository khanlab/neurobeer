--- conflicted
+++ resolved
@@ -325,11 +325,8 @@
                         fiberTree.getFibers(range(fiberTree.no_of_fibers)))
             for fidx in range(0, fiberTree.no_of_fibers))
     distances = np.array(distances)
-<<<<<<< HEAD
-=======
 
     # Normalize between 0 and 1
->>>>>>> 56696f76
 
     if np.diag(distances).all() != 0.0:
         print('Diagonals in distance matrix are not equal to 0')
