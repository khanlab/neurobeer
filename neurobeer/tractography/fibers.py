""" fiber.py

Module containing classes and functions related to processing fiber
information.

"""

import numpy as np
import vtk
from collections import defaultdict

def tree():
    """
    Creates tree to store quantitative information.

    INPUT:
        none

    OUTPUT:
        none
    """

    return defaultdict(tree)

def convertFromTuple(fiberTuple):
    """
    Converts fiber data in form of type tuple (from extraction) to fiberTree.
    Output is of class FiberTree

    INPUT:
        fiberTuple - tuple containing fiber information to be converted

    OUTPUT:
        fiberTree - fiber information converted to a tree
    """

    fiberTree = FiberTree()

    fiberTree.no_of_fibers = len(fiberTuple[0])
    fiberTree.pts_per_fiber = len(fiberTuple[0][0])

    for fidx in range(fiberTree.no_of_fibers):
        for pidx in range(fiberTree.pts_per_fiber):
                fiberTree.fiberTree[fidx][pidx]['x'] = fiberTuple[0][fidx][pidx]
                fiberTree.fiberTree[fidx][pidx]['y'] = fiberTuple[1][fidx][pidx]
                fiberTree.fiberTree[fidx][pidx]['z'] = fiberTuple[2][fidx][pidx]

    return fiberTree

<<<<<<< HEAD
def calcFiberLength(fiberData, fidxes):
=======
def calcEndPointSep(fiberData, rejIdx=[]):
    """
    Calculates distance between end points

    INPUT:
        fiberData - Fiber tree containing tractography information
        rejIdx - Indices of outlier

    OUTPUT:
        DArray -  Distance between end points
    """
    endpt = fiberData.pts_per_fiber - 1

    DArray = []
    for fidx in range(fiberData.no_of_fibers):
        if fidx in rejIdx:
            continue
        else:
            x1 = fiberData.fiberTree[fidx][0]['x']
            x2 = fiberData.fiberTree[fidx][endpt]['x']
            y1 = fiberData.fiberTree[fidx][0]['y']
            y2 = fiberData.fiberTree[fidx][endpt]['y']
            z1 = fiberData.fiberTree[fidx][0]['z']
            z2 = fiberData.fiberTree[fidx][endpt]['z']

            DArray.append(np.sqrt((x2 - x1)**2 + (y2 - y1)**2 + (z2 - z1)**2))

    return DArray

def calcFiberLength(fiberData, rejIdx=[]):
>>>>>>> 56696f76
    """
    Calculates the fiber length via arc length
    NOTE: same function as ufiber module without removing any fibers

    INPUT:
        fiberData - Fiber tree containing tractography information
<<<<<<< HEAD
        fidxes - Fiber indices to include
=======
        rejIdx - Indices of outlier
>>>>>>> 56696f76

    OUTPUT:
        L - length of fiberData
    """
    no_of_pts = fiberData.pts_per_fiber

    if no_of_pts < 2:
        print "Not enough samples to determine length of fiber"
        raise ValueError

    LArray = []

<<<<<<< HEAD
    for fidx in fidxes:
        L = 0
        for idx in range(1, no_of_pts):
            x1 = fiberData.fiberTree[fidx][idx]['x']
            x2 = fiberData.fiberTree[fidx][idx - 1]['x']
            y1 = fiberData.fiberTree[fidx][idx]['y']
            y2 = fiberData.fiberTree[fidx][idx - 1]['y']
            z1 = fiberData.fiberTree[fidx][idx]['z']
            z2 = fiberData.fiberTree[fidx][idx - 1]['z']

            L = L + np.sqrt((x2 - x1)**2 + (y2 - y1)**2 + (z2 - z1)**2)

        LArray.append(L)

    return LArray

=======
    for fidx in range(fiberData.no_of_fibers):
        if fidx in rejIdx:
            continue
        else:
            L = 0
            for idx in range(1, no_of_pts):
                x1 = fiberData.fiberTree[fidx][idx]['x']
                x2 = fiberData.fiberTree[fidx][idx - 1]['x']
                y1 = fiberData.fiberTree[fidx][idx]['y']
                y2 = fiberData.fiberTree[fidx][idx - 1]['y']
                z1 = fiberData.fiberTree[fidx][idx]['z']
                z2 = fiberData.fiberTree[fidx][idx - 1]['z']

                L = L + np.sqrt((x2 - x1)**2 + (y2 - y1)**2 + (z2 - z1)**2)

            LArray.append(L)

    return LArray

def addLDRatio(DArray, LArray, polyData):
    """
    Calculates and adds LD Ratio to VTK

    INPUT:
        DArray - Array of distances between end points for fibers
        LArray - Array of lenghts of fibers

    OUTPUT:
        none
    """
    LDScalar = vtk.vtkFloatArray()
    LDScalar.SetNumberOfComponents(1)
    LDScalar.SetName('LDRatio')
    LDRatio = np.divide(DArray, LArray)

    for fidx in range(len(LArray)):
        LDScalar.InsertNextTuple1(LDRatio[fidx])

    polyData.GetCellData().AddArray(LDScalar)

>>>>>>> 56696f76
class FiberTree:
    """
    Data pertaining to a group of fibers.
    Value returned is of class FiberTree
    """

    def __init__(self):
        self.fiberTree = tree()

        # Info related to fibers
        self.no_of_fibers = None
        self.pts_per_fiber = None

    def _calc_fiber_indices(self, fiberLength, pts_per_fiber):
        """ *INTERNAL FUNCTION*
        Determine indices to traverse data along a fiber.

        Indices include both end points of the fiber plus evenly spaced points
        along the line. Module determines which indices are wanted based on
        fiber length and desired number of points along the length.

        INPUT:
            fiberLength - Number of points along a fiber
            pts_per_fiber - Number of desired points along fiber

        OUTPUT:    LDRatio = np.divide(DArray, LArray)
            idxList - Corresponding new indices to traverse along fiber
        """

        # Step length between points along fiberprint A1
        stepLength = (fiberLength - 1.0) / (pts_per_fiber - 1.0)

        # Output indices along fiber
        idxList = []
        for idx in range(0, pts_per_fiber):
            idxList.append(idx * stepLength)
        return idxList

    def getFiber(self, fiberIdx):
        """
        Extract a single fiber from the group with corresponding data.
        Value returned is of class Fiber.
print A1
        INPUT:
            fiberIdx - Index of fiber to be extracted

        OUTPUT
            fiber - Single fiber of class Fiber
        """

        # Fiber data
        fiber_x = np.zeros(self.pts_per_fiber)
        fiber_y = np.zeros(self.pts_per_fiber)
        fiber_z = np.zeros(self.pts_per_fiber)

        for pidx in range(0, self.pts_per_fiber):
            fiber_x[pidx] = float(self.fiberTree[fiberIdx][pidx]['x'])
            fiber_y[pidx] = float(self.fiberTree[fiberIdx][pidx]['y'])
            fiber_z[pidx] = float(self.fiberTree[fiberIdx][pidx]['z'])

        return fiber_x, fiber_y, fiber_z

    def getFibers(self, fidxes, rejIdx=[]):
        """
        Extracts a subset of fibers corresponding to inputted indices.
        Returned fibers are of class fiberArray.

        INPUT:
            fidxes - Indices of subset of fibers to be extracted

        OUTPUT:
            fibers - Subset of fibers of class fiberArray
        """

        fiberArray_x = np.zeros((len(fidxes), self.pts_per_fiber))
        fiberArray_y = np.zeros((len(fidxes), self.pts_per_fiber))
        fiberArray_z = np.zeros((len(fidxes), self.pts_per_fiber))

        # Fiber data
        idx = 0
        for fidx in fidxes:
            if fidx in rejIdx:
                continue
            for pidx in range(0, self.pts_per_fiber):
                fiberArray_x[idx][pidx] = float(self.fiberTree[fidx][pidx]['x'])
                fiberArray_y[idx][pidx] = float(self.fiberTree[fidx][pidx]['y'])
                fiberArray_z[idx][pidx] = float(self.fiberTree[fidx][pidx]['z'])

            idx += 1

        return fiberArray_x, fiberArray_y, fiberArray_z

    def addClusterInfo(self, clusterLabels, centroids):
        """
        Add and save cluster label to fiber tree storing tractography data.

        INPUT:
            clusterLabels - Array of cluster labels sorted in fiber index order
            centroids - Array of centroids associated with fiber clusters

        OUTPUT:
            none
        """

        uniqueLabels = np.unique(clusterLabels, return_counts=False)

        for label in uniqueLabels:
            for fidx in np.where(clusterLabels == label)[0]:
                self.fiberTree[fidx][str(label)] = label
                self.fiberTree['centroid'][label] = centroids[label]

    def copyScalar(self, fiberData, scalarTypeArray, fidxes=[], rejIdx=[]):
        """ * INTERNAL FUNCTION *
        Copies the scalar information from a different fiber tree. To be used for
        removing outliers while retaining information.

        INPUT:
            fiberData - fiberTree to copy data from
            scalarTypeArray - Array of scalar types to copy
            fidxes - Array of fiber indices to copy
            rejIdx - Array of outlier indices to be exclused; defaults to []

        OUTPUT:
            none
        """

        for Type in scalarTypeArray:
            idx = 0

            # Copy scalars of provided fiber indices
            if fidxes != []:
                for fidx in fidxes:
                    if fidx in rejIdx:
                        continue
                    for pidx in range(fiberData.pts_per_fiber):
                        self.fiberTree[idx][pidx][Type] = float(fiberData.fiberTree[fidx][pidx][Type])
                    idx += 1
            # Copy scalars of all fibers
            else:
                for fidx in range(fiberData.no_of_fibers):
                    if fidx in rejIdx:
                        continue
                    for pidx in range(fiberData.pts_per_fiber):
                        self.fiberTree[idx][pidx][Type] = float(fiberData.fiberTree[fidx][pidx][Type])
                    idx += 1

    def addScalar(self, inputVTK, scalarData, scalarType, pts_per_fiber=20):
        """
        Add scalar information pertaining to tractography. Values are
        stored with a tree format. This function is dynamic and can add new
        quantitative measurements as needed.

        INPUT:
            inputVTK - Tractography polydata to extract corresponding indices
            scalarData - List of scalar values to be stored
            scalarType - Type of quantitative scalar (ie. FA, T1)
            pts_per_fiber - Number of samples to take along fiber

        OUTPUT:
            none
        """
        inputVTK.GetLines().InitTraversal()
        ptIds = vtk.vtkIdList()

        # Loop over all fibers
        for fidx in range(0, self.no_of_fibers):
            inputVTK.GetLines().GetNextCell(ptIds)
            fiberLength = ptIds.GetNumberOfIds()

            # Loop over pts for ea. fiber
            pidx = 0
            for lineIdx in self._calc_fiber_indices(fiberLength, pts_per_fiber):

                # Find point index
                ptidx = ptIds.GetId(int(round(lineIdx)))
                self.fiberTree[fidx][pidx][scalarType] = float(scalarData[ptidx])

                pidx += 1

    def getScalar(self, fidx, scalarType):
        """
        Extracts scalar information of a specified scalarType pertaining to
        a single fiber.

        INPUT:
            fidx - Index corresponding to fiber to extract scalar information from
            scalarType - Type of quantitative scalar (ie. FA, T1)

        OUTPUT:
            scalarList - List of scalar values indexed by point
        """

        scalarList = np.zeros(self.pts_per_fiber)

        for pidx in range(self.pts_per_fiber):
            scalarList[pidx] = float(self.fiberTree[fidx][pidx][scalarType])

        return scalarList

    def getScalars(self, fidxes, scalarType):
        """
        Extracts scalar information of a specified scalarType pertaining to
        a group of fibers.

        INPUT:
            fidxes - Indices corresponding to fibers to extract scalar information from
            scalarType - Type of quantitative scalar (ie. FA, T1)

        OUTPUT:
            scalarList - List of scalar values indexed by fiber and point
        """

        scalarList = np.zeros((len(fidxes), self.pts_per_fiber))

        idx = 0
        for fidx in fidxes:
            for pidx in range(0, self.pts_per_fiber):
                scalarList[idx][pidx] = float(self.fiberTree[fidx][pidx][str(scalarType)])

            idx += 1

        return scalarList

    def convertFromVTK(self, inputVTK, pts_per_fiber=20, verbose=0):
        """
        Convert input tractography VTK data to array form

        INPUT:
            inputVTK - Tractography polydata
            pts_per_fiber - Number of points to sample along a fiber
            verbose - Verbosity of function; 1 to print messages to user.

        OUTPUT:
            none
        """

        self.no_of_fibers = inputVTK.GetNumberOfLines()
        self.pts_per_fiber = pts_per_fiber

        if verbose == 1:
            print "\n<fibers.py> Converting polydata to array representation."
            print "Fibers:", self.no_of_fibers
            print "Points sampled along fiber:", self.pts_per_fiber

        # Loop over all fibers
        inputVTK.GetLines().InitTraversal()
        ptIds = vtk.vtkIdList()
        inputPts = inputVTK.GetPoints()

        for fidx in range(0, self.no_of_fibers):
            inputVTK.GetLines().GetNextCell(ptIds)
            fiberLength = ptIds.GetNumberOfIds()

            # Loop over pts for ea. fiber
            pidx = 0
            for lineIdx in self._calc_fiber_indices(fiberLength,
                                                    self.pts_per_fiber):

                # Perform NN interpolation
                ptidx = ptIds.GetId(int(round(lineIdx)))
                pt = inputPts.GetPoint(ptidx)

                self.fiberTree[fidx][pidx]['x'] = pt[0]
                self.fiberTree[fidx][pidx]['y'] = pt[1]
                self.fiberTree[fidx][pidx]['z'] = pt[2]

                pidx += 1

    def convertToVTK(self, rejIdx=[]):
        """
        Convert fibers in array form to VTK polydata.

        INPUT:
            rejIdx - Indices of fibers considered outliers; defaults to []

        OUTPUT:
            outVTK - Tractography polydata in VTK form
        """

        outVTK = vtk.vtkPolyData()
        outPts = vtk.vtkPoints()
        outFibers = vtk.vtkCellArray()

        outFibers.InitTraversal()

        # Get fiber information to convert to VTK form
        for fidx in range(0, self.no_of_fibers):
            if fidx in rejIdx:
                continue
            ptIds = vtk.vtkIdList()

            for pidx in range(0, self.pts_per_fiber):
                idx = outPts.InsertNextPoint(self.fiberTree[fidx][pidx]['x'],
                                                               self.fiberTree[fidx][pidx]['y'],
                                                               self.fiberTree[fidx][pidx]['z'])
                ptIds.InsertNextId(idx)

            outFibers.InsertNextCell(ptIds)

        # Group data into VTK format
        outVTK.SetLines(outFibers)
        outVTK.SetPoints(outPts)

        return outVTK<|MERGE_RESOLUTION|>--- conflicted
+++ resolved
@@ -47,9 +47,6 @@
 
     return fiberTree
 
-<<<<<<< HEAD
-def calcFiberLength(fiberData, fidxes):
-=======
 def calcEndPointSep(fiberData, rejIdx=[]):
     """
     Calculates distance between end points
@@ -80,18 +77,13 @@
     return DArray
 
 def calcFiberLength(fiberData, rejIdx=[]):
->>>>>>> 56696f76
     """
     Calculates the fiber length via arc length
     NOTE: same function as ufiber module without removing any fibers
 
     INPUT:
         fiberData - Fiber tree containing tractography information
-<<<<<<< HEAD
-        fidxes - Fiber indices to include
-=======
         rejIdx - Indices of outlier
->>>>>>> 56696f76
 
     OUTPUT:
         L - length of fiberData
@@ -104,24 +96,6 @@
 
     LArray = []
 
-<<<<<<< HEAD
-    for fidx in fidxes:
-        L = 0
-        for idx in range(1, no_of_pts):
-            x1 = fiberData.fiberTree[fidx][idx]['x']
-            x2 = fiberData.fiberTree[fidx][idx - 1]['x']
-            y1 = fiberData.fiberTree[fidx][idx]['y']
-            y2 = fiberData.fiberTree[fidx][idx - 1]['y']
-            z1 = fiberData.fiberTree[fidx][idx]['z']
-            z2 = fiberData.fiberTree[fidx][idx - 1]['z']
-
-            L = L + np.sqrt((x2 - x1)**2 + (y2 - y1)**2 + (z2 - z1)**2)
-
-        LArray.append(L)
-
-    return LArray
-
-=======
     for fidx in range(fiberData.no_of_fibers):
         if fidx in rejIdx:
             continue
@@ -162,7 +136,6 @@
 
     polyData.GetCellData().AddArray(LDScalar)
 
->>>>>>> 56696f76
 class FiberTree:
     """
     Data pertaining to a group of fibers.
